<!DOCTYPE html>
<html lang="en">
<<<<<<< HEAD
  <head>
    <meta charset="utf-8" />
    <meta
      name="viewport"
      content="width=device-width, initial-scale=1, shrink-to-fit=no"
    />

    <meta name="description" content="" />

    <link
      rel="icon"
      type="image/png"
      href="/public/favicon.png"
    />

    <title>Seed Demo</title>

    <link rel="stylesheet" href="/tailwind.css" />
  </head>

  <body>
    <section id="app"></section>
    <script type="module">
      // https://rustwasm.github.io/docs/wasm-bindgen/examples/without-a-bundler.html
      import init from '/pkg/package.js'
      init('/pkg/package_bg.wasm')
    </script>
  </body>
=======

<head>
    <meta charset="utf-8">
    <meta name="viewport" content="width=device-width, initial-scale=1, shrink-to-fit=no">
</head>

<body>
    <section id="app"></section>
    <script type="module">
        import init from '/pkg/package.js';
        init('/pkg/package_bg.wasm');
    </script>
</body>

>>>>>>> 8c580772
</html>
<|MERGE_RESOLUTION|>--- conflicted
+++ resolved
@@ -1,48 +1,30 @@
-<!DOCTYPE html>
-<html lang="en">
-<<<<<<< HEAD
-  <head>
-    <meta charset="utf-8" />
-    <meta
-      name="viewport"
-      content="width=device-width, initial-scale=1, shrink-to-fit=no"
-    />
-
-    <meta name="description" content="" />
-
-    <link
-      rel="icon"
-      type="image/png"
-      href="/public/favicon.png"
-    />
-
-    <title>Seed Demo</title>
-
-    <link rel="stylesheet" href="/tailwind.css" />
-  </head>
-
-  <body>
-    <section id="app"></section>
-    <script type="module">
-      // https://rustwasm.github.io/docs/wasm-bindgen/examples/without-a-bundler.html
-      import init from '/pkg/package.js'
-      init('/pkg/package_bg.wasm')
-    </script>
-  </body>
-=======
-
-<head>
-    <meta charset="utf-8">
-    <meta name="viewport" content="width=device-width, initial-scale=1, shrink-to-fit=no">
-</head>
-
-<body>
-    <section id="app"></section>
-    <script type="module">
-        import init from '/pkg/package.js';
-        init('/pkg/package_bg.wasm');
-    </script>
-</body>
-
->>>>>>> 8c580772
-</html>
+<!DOCTYPE html>
+<html lang="en">
+  <head>
+    <meta charset="utf-8" />
+    <meta
+      name="viewport"
+      content="width=device-width, initial-scale=1, shrink-to-fit=no"
+    />
+
+    <meta name="description" content="" />
+
+    <link
+      rel="icon"
+      type="image/png"
+      href="/public/favicon.png"
+    />
+
+    <title>Seed Demo</title>
+
+    <link rel="stylesheet" href="/tailwind.css" />
+  </head>
+
+  <body>
+    <section id="app"></section>
+    <script type="module">
+      import init from '/pkg/package.js'
+      init('/pkg/package_bg.wasm')
+    </script>
+  </body>
+</html>