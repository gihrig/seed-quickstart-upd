[package]
version = "0.1.0"
name = "app_name"
repository = "https://github.com/seed-rs/seed-quickstart"
authors = ["Your Name <email@address.com>"]
description = "App Description"
categories = ["category"]
license = "MIT"
readme = "./README.md"
edition = "2018"

[lib]
crate-type = ["cdylib"]

[dev-dependencies]
<<<<<<< HEAD
wasm-bindgen-test = "0.3.10"

[dependencies]
seed = { git = "https://github.com/seed-rs/seed" } # `master` is always compilable, formatted and linted
wasm-bindgen = "0.2.60"

[profile.release]
lto = true  # https://doc.rust-lang.org/nightly/cargo/reference/profiles.html#lto
opt-level = 'z' # https://doc.rust-lang.org/nightly/cargo/reference/profiles.html#opt-level
codegen-units = 1 # Use only one thread - it allows to do single-thread optimizations.

[package.metadata.wasm-pack.profile.release]
wasm-opt = ['-Os'] # `wasm-opt` (from `binaryen` tools) should optimize for size
=======
wasm-bindgen-test = "0.3.12"

[dependencies]
# Referenced commit fixes base url and memory bugs in Seed 0.7.0
# (https://github.com/seed-rs/seed/pull/454 + https://github.com/seed-rs/seed/pull/455).
# Replace with "0.8.0" once the new Seed version is released.
seed = { git = "https://github.com/seed-rs/seed", rev = "b25cf59" }

[profile.release]
lto = true
opt-level = 'z'
codegen-units = 1

[package.metadata.wasm-pack.profile.release]
wasm-opt = ['-Os']
>>>>>>> 8c580772
<|MERGE_RESOLUTION|>--- conflicted
+++ resolved
@@ -13,12 +13,10 @@
 crate-type = ["cdylib"]
 
 [dev-dependencies]
-<<<<<<< HEAD
-wasm-bindgen-test = "0.3.10"
+wasm-bindgen-test = "0.3.12"
 
 [dependencies]
 seed = { git = "https://github.com/seed-rs/seed" } # `master` is always compilable, formatted and linted
-wasm-bindgen = "0.2.60"
 
 [profile.release]
 lto = true  # https://doc.rust-lang.org/nightly/cargo/reference/profiles.html#lto
@@ -26,21 +24,4 @@
 codegen-units = 1 # Use only one thread - it allows to do single-thread optimizations.
 
 [package.metadata.wasm-pack.profile.release]
-wasm-opt = ['-Os'] # `wasm-opt` (from `binaryen` tools) should optimize for size
-=======
-wasm-bindgen-test = "0.3.12"
-
-[dependencies]
-# Referenced commit fixes base url and memory bugs in Seed 0.7.0
-# (https://github.com/seed-rs/seed/pull/454 + https://github.com/seed-rs/seed/pull/455).
-# Replace with "0.8.0" once the new Seed version is released.
-seed = { git = "https://github.com/seed-rs/seed", rev = "b25cf59" }
-
-[profile.release]
-lto = true
-opt-level = 'z'
-codegen-units = 1
-
-[package.metadata.wasm-pack.profile.release]
-wasm-opt = ['-Os']
->>>>>>> 8c580772
+wasm-opt = ['-Os'] # `wasm-opt` (from `binaryen` tools) should optimize for size